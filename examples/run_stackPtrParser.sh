--- conflicted
+++ resolved
@@ -2,11 +2,7 @@
 CUDA_VISIBLE_DEVICES=2 python examples/StackPointerParser.py --mode FastLSTM --num_epochs 200 --batch_size 32 --hidden_size 512 --num_layers 3 \
  --pos_dim 100 --char_dim 100 --num_filters 100 --arc_space 512 --type_space 128 \
  --opt adam --learning_rate 0.001 --decay_rate 0.75 --schedule 5 --coverage 0.0 --gamma 0.0 --clip 5.0 \
-<<<<<<< HEAD
- --p_in 0.33 --p_out 0.33 --p_rnn 0.33 0.33 --unk_replace 0.5 --beam 5 --prior_order inside_out \
-=======
  --p_in 0.33 --p_out 0.33 --p_rnn 0.33 0.33 --unk_replace 0.5 --beam 5 --skipConnect --prior_order inside_out \
->>>>>>> ce1aac0b
  --word_embedding glove --word_path "data/glove/glove.6B/glove.6B.100d.gz" --char_embedding random \
  --punctuation '.' '``' "''" ':' ',' \
  --train "data/PTB3.0/PTB3.0-Stanford_dep/ptb3.0-stanford.auto.cpos.train.conll" \
