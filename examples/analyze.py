--- conflicted
+++ resolved
@@ -238,19 +238,11 @@
         for gold, pred in zip(gold_iter, test_iter):
             gold_encoder, gold_decoder = gold
             word, char, pos, gold_heads, gold_types, masks, lengths = gold_encoder
-<<<<<<< HEAD
-            gold_stacked_heads, gold_children, gold_stacked_types, gold_skip_connect, gold_mask_d, gold_lengths_d = gold_decoder
-
-            pred_encoder, pred_decoder = pred
-            _, _, _, pred_heads, pred_types, _, _ = pred_encoder
-            pred_stacked_heads, pred_children, pred_stacked_types, pred_skip_connect, pred_mask_d, pred_lengths_d = pred_decoder
-=======
             gold_stacked_heads, gold_children, gold_siblings, gold_stacked_types, gold_skip_connect, gold_mask_d, gold_lengths_d = gold_decoder
 
             pred_encoder, pred_decoder = pred
             _, _, _, pred_heads, pred_types, _, _ = pred_encoder
             pred_stacked_heads, pred_children, pred_siblings, pred_stacked_types, pred_skip_connect, pred_mask_d, pred_lengths_d = pred_decoder
->>>>>>> a7eabf82
 
             assert gold_heads.size() == pred_heads.size(), 'sentence dis-match.'
 
@@ -261,17 +253,10 @@
             num_stack = gold_mask_d.data.sum()
 
             if lcorr_stack < num_stack:
-<<<<<<< HEAD
-                loss_pred, loss_pred_arc, loss_pred_type = calc_loss(network, word, char, pos, pred_heads, pred_stacked_heads, pred_children, pred_stacked_types,
-                                                                     pred_skip_connect, masks, lengths, pred_mask_d, pred_lengths_d)
-
-                loss_gold, loss_gold_arc, loss_gold_type = calc_loss(network, word, char, pos, gold_heads, gold_stacked_heads, gold_children, gold_stacked_types,
-=======
                 loss_pred, loss_pred_arc, loss_pred_type = calc_loss(network, word, char, pos, pred_heads, pred_stacked_heads, pred_children, pred_siblings, pred_stacked_types,
                                                                      pred_skip_connect, masks, lengths, pred_mask_d, pred_lengths_d)
 
                 loss_gold, loss_gold_arc, loss_gold_type = calc_loss(network, word, char, pos, gold_heads, gold_stacked_heads, gold_children, gold_siblings, gold_stacked_types,
->>>>>>> a7eabf82
                                                                      gold_skip_connect, masks, lengths, gold_mask_d, gold_lengths_d)
 
                 if display_inst:
@@ -313,17 +298,10 @@
     analyze()
 
 
-<<<<<<< HEAD
-def calc_loss(network, word, char, pos, heads, stacked_heads, children, stacked_types, skip_connect, mask_e, length_e, mask_d, length_d):
-    loss_arc_leaf, loss_arc_non_leaf, \
-    loss_type_leaf, loss_type_non_leaf, \
-    loss_cov, num_leaf, num_non_leaf = network.loss(word, char, pos, stacked_heads, children, stacked_types, skip_connect=skip_connect,
-=======
 def calc_loss(network, word, char, pos, heads, stacked_heads, children, sibling, stacked_types, skip_connect, mask_e, length_e, mask_d, length_d):
     loss_arc_leaf, loss_arc_non_leaf, \
     loss_type_leaf, loss_type_non_leaf, \
     loss_cov, num_leaf, num_non_leaf = network.loss(word, char, pos, heads, stacked_heads, children, sibling, stacked_types, skip_connect=skip_connect,
->>>>>>> a7eabf82
                                                     mask_e=mask_e, length_e=length_e, mask_d=mask_d, length_d=length_d)
 
     num_leaf = num_leaf.data[0]
